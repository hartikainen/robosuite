from collections import OrderedDict
import numpy as np

from robosuite.utils import transform_utils
from robosuite.environments.invisible_arm import InvisibleArmEnv

from robosuite.models.arenas.table_arena import TableArena
from robosuite.models.objects import BoxObject
from robosuite.models.objects.xml_objects import (
    CustomCubeObject, ScrewObject,
    CustomCubeVisualObject, ScrewVisualObject)
from robosuite.models.tasks import (
    TableTopTask,
    UniformRandomSampler,
    DiscreteRandomSampler,)


class InvisibleArmFreeFloatManipulation(InvisibleArmEnv):
    """
    This class corresponds to the stacking task for the InvisibleArm robot arm.
    """

    def __init__(
        self,
        gripper_type="DynamixelClawThreeFingerGripper",
        objects=None,
        visual_objects=None,
        table_full_size=(0.8, 0.8, 0.65),
        table_friction=(1., 5e-3, 1e-4),
        use_camera_obs=True,
        use_object_obs=True,
        position_reward_weight=10.0,
        orientation_reward_weight=1.0,
<<<<<<< HEAD
        objects_placement_initializer=None,
        visuals_placement_initializer=None,
=======
        object_initializer=None,
        visual_initializer=None,
>>>>>>> 6942fe2f
        gripper_visualization=False,
        use_indicator_object=False,
        has_renderer=False,
        has_offscreen_renderer=False,
        render_collision_mesh=False,
        render_visual_mesh=True,
        control_freq=10,
        horizon=1000,
        ignore_done=False,
        camera_name="frontview",
        camera_height=256,
        camera_width=256,
        camera_depth=False,
        objects_type="screw",
        target_x_range=(-0.1, 0.1),
        target_y_range=(-0.1, 0.1),
        target_z_rotation_range=(np.pi, np.pi),
        num_goals=-1,
        fixed_arm=True,
    ):
        """
        Args:

            gripper_type (str): type of gripper, used to instantiate
                gripper models from gripper factory.

            table_full_size (3-tuple): x, y, and z dimensions of the table.

            table_friction (3-tuple): the three mujoco friction parameters for
                the table.

            use_camera_obs (bool): if True, every observation includes a
                rendered image.

            use_object_obs (bool): if True, include object (cube) information in
                the observation.

            reward_shaping (bool): if True, use dense rewards.

            {object,visual}_initializer (ObjectPositionSampler instance): if provided, will
                be used to place objects on every reset, else a UniformRandomSampler
                is used by default.

            gripper_visualization (bool): True if using gripper visualization.
                Useful for teleoperation.

            use_indicator_object (bool): if True, sets up an indicator object that
                is useful for debugging.

            has_renderer (bool): If true, render the simulation state in
                a viewer instead of headless mode.

            has_offscreen_renderer (bool): True if using off-screen rendering.

            render_collision_mesh (bool): True if rendering collision meshes
                in camera. False otherwise.

            render_visual_mesh (bool): True if rendering visual meshes
                in camera. False otherwise.

            control_freq (float): how many control signals to receive
                in every second. This sets the amount of simulation time
                that passes between every action input.

            horizon (int): Every episode lasts for exactly @horizon timesteps.

            ignore_done (bool): True if never terminating the environment (ignore @horizon).

            camera_name (str): name of camera to be rendered. Must be
                set if @use_camera_obs is True.

            camera_height (int): height of camera frame.

            camera_width (int): width of camera frame.

            camera_depth (bool): True if rendering RGB-D, and RGB otherwise.
        """
        self._position_reward_weight = position_reward_weight
        self._orientation_reward_weight = orientation_reward_weight
        # initialize objects of interest
        if objects is None:
            mujoco_object = {
                "screw": ScrewObject(),
                "custom-cube": CustomCubeObject()
            }[objects_type]
            mujoco_objects = OrderedDict((
                (objects_type, mujoco_object),
            ))

        if visual_objects is None:
            visual_object = {
                "screw": ScrewVisualObject(),
                "custom-cube": CustomCubeVisualObject()
            }[objects_type]
            visual_objects = OrderedDict((
                (objects_type + '-visual', visual_object),
            ))

        self.mujoco_objects = mujoco_objects
        self.visual_objects = visual_objects

        assert len(self.mujoco_objects) == len(self.visual_objects), (
            self.mujoco_objects, self.visual_objects)

        self.n_objects = len(self.mujoco_objects)

        # settings for table top
        self.table_full_size = table_full_size
        self.table_friction = table_friction

        # whether to show visual aid about where is the gripper
        self.gripper_visualization = gripper_visualization

        # whether to use ground-truth object states
        self.use_object_obs = use_object_obs

        # object placement initializer
<<<<<<< HEAD
        if objects_placement_initializer:
            self.objects_placement_initializer = objects_placement_initializer
        else:
            self.objects_placement_initializer = UniformRandomSampler(
                x_range=[0, 0],
                y_range=[0, 0],
                ensure_object_boundary_in_range=False,
                z_rotation=[0, 0],
            )
=======
        if object_initializer:
            self.object_initializer = object_initializer
        else:
            self.object_initializer = UniformRandomSampler(
                x_range=[-0.0, 0.0],
                y_range=[-0.0, 0.0],
                ensure_object_boundary_in_range=False,
                z_rotation=None)

        if visual_initializer:
            self.visual_initializer = visual_initializer
        else:
            self.visual_initializer = UniformRandomSampler(
                x_range=[-0.0, 0.0],
                y_range=[-0.0, 0.0],
                ensure_object_boundary_in_range=False,
                z_rotation=np.pi)
>>>>>>> 6942fe2f

        # visual object placement initializer
        if visuals_placement_initializer:
            self.visuals_placement_initializer = visuals_placement_initializer
        else:
            if num_goals > 0:
                self.visuals_placement_initializer = DiscreteRandomSampler(
                    x_range=target_x_range,
                    y_range=target_y_range,
                    ensure_object_boundary_in_range=False,
                    z_rotation=target_z_rotation_range,
                    num_arrangements=num_goals,
                )
            else:
                self.visuals_placement_initializer = UniformRandomSampler(
                    x_range=target_x_range,
                    y_range=target_y_range,
                    ensure_object_boundary_in_range=False,
                    z_rotation=target_z_rotation_range,
                )



        super().__init__(
            gripper_type=gripper_type,
            gripper_visualization=gripper_visualization,
            use_indicator_object=use_indicator_object,
            has_renderer=has_renderer,
            has_offscreen_renderer=has_offscreen_renderer,
            render_collision_mesh=render_collision_mesh,
            render_visual_mesh=render_visual_mesh,
            control_freq=control_freq,
            horizon=horizon,
            ignore_done=ignore_done,
            use_camera_obs=use_camera_obs,
            camera_name=camera_name,
            camera_height=camera_height,
            camera_width=camera_width,
            camera_depth=camera_depth,
            fixed_arm=fixed_arm,
        )

        # information of objects
        # self.object_names = [o['object_name'] for o in self.object_metadata]
        self.object_names = list(self.mujoco_objects.keys())
        self.object_site_ids = [
            self.sim.model.site_name2id(ob_name) for ob_name in self.object_names
        ]

        # id of grippers for contact checking
        self.finger_names = self.gripper.contact_geoms()

        # self.sim.data.contact # list, geom1, geom2
        self.collision_check_geom_names = self.sim.model._geom_name2id.keys()
        self.collision_check_geom_ids = [
            self.sim.model._geom_name2id[k] for k in self.collision_check_geom_names
        ]

    def _load_model(self):
        """Loads an xml model, puts it in self.model."""
        super()._load_model()

        # load model for table top workspace
        self.mujoco_arena = TableArena(
            table_full_size=self.table_full_size, table_friction=self.table_friction
        )
        if self.use_indicator_object:
            self.mujoco_arena.add_pos_indicator()

        self.mujoco_robot.set_base_xpos(
            self.mujoco_arena.table_top_abs + (0, 0, 0.25))

        # task includes arena, robot, and objects of interest
        self.model = TableTopTask(
            self.mujoco_arena,
            self.mujoco_robot,
            self.mujoco_objects,
            self.visual_objects,
<<<<<<< HEAD
            objects_initializer=self.objects_placement_initializer,
            visuals_initializer=self.visuals_placement_initializer,
=======
            object_initializer=self.object_initializer,
            visual_initializer=self.visual_initializer,
>>>>>>> 6942fe2f
        )

        self.model.place_objects()

    def _get_reference(self):
        """
        Sets up references to important components. A reference is typically an
        index or a list of indices that point to the corresponding elements
        in a flatten array, which is how MuJoCo stores physical simulation data.
        """
        super()._get_reference()

        self.object_body_ids = OrderedDict([
            (key, self.sim.model.body_name2id(mujoco_object.name))
            for key, mujoco_object in self.mujoco_objects.items()
        ])
        # self.object_geom_ids = OrderedDict([
        #     (key, self.sim.model.geom_name2id(mujoco_object.name))
        #     for key, mujoco_object in self.mujoco_objects.items()
        # ])

        self.target_body_ids = OrderedDict([
            (key + "-visual", self.sim.model.body_name2id(mujoco_object.name + "-visual"))
            for key, mujoco_object in self.mujoco_objects.items()
        ])

        # self.target_geom_ids = OrderedDict([
        #     (key, self.sim.model.geom_name2id(mujoco_object.name))
        #     for key, mujoco_object in self.mujoco_objects.items()
        # ])

    def _reset_internal(self):
        """
        Resets simulation internal configurations.
        """
        super()._reset_internal()

        # reset positions of objects
        self.model.place_objects()

        # reset joint positions
        init_qpos = self.mujoco_robot.init_qpos.copy()
        self.sim.data.qpos[self._ref_joint_pos_indexes] = np.array(init_qpos)

    def rewards(self, observations, actions):
        object_orientation_reward = 0.0
        object_position_reward = 0.0

        for object_name in self.mujoco_objects.keys():
            object_position = observations[
                "{}_position".format(object_name)][0]
            object_quaternion = observations[
                "{}_quaternion".format(object_name)][0]

            target_name = object_name + "-visual"
            target_position = observations[
                "{}_position".format(target_name)][0]
            target_quaternion = observations[
                "{}_quaternion".format(target_name)][0]

            position_distance = np.linalg.norm(
                object_position - target_position, ord=2, keepdims=True)

            object_euler_angles = transform_utils.quat2euler(
                object_quaternion)
            target_euler_angles = transform_utils.quat2euler(
                target_quaternion)
            rotation_distance = transform_utils.get_rotation_distance(
                object_euler_angles, target_euler_angles)[None, ...]

            object_to_eef_distance = observations[
                "{}_to_eef_pos".format(object_name)]
            object_to_eef_distance = np.linalg.norm(
                object_to_eef_distance, ord=2, axis=1)
            # eps = 1
            # object_position_rewards -= np.log(
            #     self._position_reward_weight * position_distances + eps)
            # object_orientation_rewards -= np.log(
            #     self._orientation_reward_weight * rotation_distances + eps)
            object_orientation_reward -= rotation_distance
            object_position_reward -= position_distance
            # object_position_reward -= object_to_eef_distance
        object_position_reward *= self._position_reward_weight
        object_orientation_reward *= self._orientation_reward_weight
        return object_position_reward, object_orientation_reward

    def reward(self, action):
        """
        Reward function for the task.

        The dense reward has five components.

            Reaching: in [0, 1], to encourage the arm to reach the cube
            Grasping: in {0, 0.25}, non-zero if arm is grasping the cube
            Lifting: in {0, 1}, non-zero if arm has lifted the cube
            Aligning: in [0, 0.5], encourages aligning one cube over the other
            Stacking: in {0, 2}, non-zero if cube is stacked on other cube

        The sparse reward only consists of the stacking component.
        However, the sparse reward is either 0 or 1.

        Args:
            action (np array): unused for this task

        Returns:
            reward (float): the reward
        """
        observations = OrderedDict((
            (key, value[None])
            for key, value in self._get_observation().items()
        ))
        actions = action[None]
        position_reward, orientation_reward = [
            rewards[0] for rewards in self.rewards(observations, actions)]
        reward = position_reward + orientation_reward
        return reward

    def _post_action(self, action):
        """Do any housekeeping after taking an action."""
        reward, done, info = super(
            InvisibleArmFreeFloatManipulation, self)._post_action(action)
        observations = OrderedDict((
            (key, value[None])
            for key, value in self._get_observation().items()
        ))
        actions = action[None]
        position_reward, orientation_reward = [
            rewards[0] for rewards in self.rewards(observations, actions)]
        info.update({
            'position_reward': position_reward,
            'orientation_reward': orientation_reward,
        })
        return reward, done, info

    def _get_observation(self):
        """
        Returns an OrderedDict containing observations [(name_string, np.array), ...].

        Important keys:
            robot-state: contains robot-centric information.
            object-state: requires @self.use_object_obs to be True.
                contains object-centric information.
            image: requires @self.use_camera_obs to be True.
                contains a rendered frame from the simulation.
            depth: requires @self.use_camera_obs and @self.camera_depth to be True.
                contains a rendered depth map from the simulation
        """
        observation = super()._get_observation()
        if self.use_camera_obs:
            camera_obs = self.sim.render(
                camera_name=self.camera_name,
                width=self.camera_width,
                height=self.camera_height,
                depth=self.camera_depth,
            )
            if self.camera_depth:
                observation["image"], observation["depth"] = camera_obs
            else:
                observation["image"] = camera_obs

        # low-level object information
        if self.use_object_obs:
            gripper_pose = transform_utils.pose2mat((
                observation["eef_pos"], observation["eef_quat"]))
            world_pose_in_gripper = transform_utils.pose_inv(gripper_pose)

            for object_name in self.mujoco_objects.keys():
                object_body_id = self.object_body_ids[object_name]
                object_position = self.sim.data.body_xpos[object_body_id]
                object_quaternion = transform_utils.convert_quat(
                    self.sim.data.body_xquat[object_body_id],
                    to="xyzw")

                observation.update((
                    ("{}_position".format(object_name), object_position),
                    ("{}_quaternion".format(object_name), object_quaternion),
                ))

                # get relative pose of object in gripper frame
                object_pose = transform_utils.pose2mat((
                    object_position, object_quaternion))
                relative_pose = transform_utils.pose_in_A_to_pose_in_B(
                    object_pose, world_pose_in_gripper)
                relative_position, relative_quaternion = (
                    transform_utils.mat2pose(relative_pose))

                observation.update((
                    ("{}_to_eef_pos".format(object_name),
                     relative_position),
                    ("{}_to_eef_quat".format(object_name),
                     relative_quaternion),
                ))

                target_name = object_name + "-visual"
                target_body_id = self.target_body_ids[target_name]
                target_position = self.sim.data.body_xpos[target_body_id]
                target_quaternion = transform_utils.convert_quat(
                    self.sim.data.body_xquat[target_body_id],
                    to="xyzw")

                observation.update((
                    ("{}_position".format(target_name), target_position),
                    ("{}_quaternion".format(target_name), target_quaternion),
                ))

        return observation

    def _check_contact(self):
        """Returns True if gripper is in contact with an object."""
        collision = False
        return collision

    def _check_success(self):
        """
        Returns True if task has been completed.
        """
        success = False
        return success

    def _gripper_visualization(self):
        """
        Do any needed visualization here. Overrides superclass implementations.
        """

        # color the gripper site appropriately based on distance to nearest object
        if self.gripper_visualization:
            pass<|MERGE_RESOLUTION|>--- conflicted
+++ resolved
@@ -31,13 +31,8 @@
         use_object_obs=True,
         position_reward_weight=10.0,
         orientation_reward_weight=1.0,
-<<<<<<< HEAD
         objects_placement_initializer=None,
         visuals_placement_initializer=None,
-=======
-        object_initializer=None,
-        visual_initializer=None,
->>>>>>> 6942fe2f
         gripper_visualization=False,
         use_indicator_object=False,
         has_renderer=False,
@@ -77,7 +72,7 @@
 
             reward_shaping (bool): if True, use dense rewards.
 
-            {object,visual}_initializer (ObjectPositionSampler instance): if provided, will
+            placement_initializer (ObjectPositionSampler instance): if provided, will
                 be used to place objects on every reset, else a UniformRandomSampler
                 is used by default.
 
@@ -155,7 +150,6 @@
         self.use_object_obs = use_object_obs
 
         # object placement initializer
-<<<<<<< HEAD
         if objects_placement_initializer:
             self.objects_placement_initializer = objects_placement_initializer
         else:
@@ -165,25 +159,6 @@
                 ensure_object_boundary_in_range=False,
                 z_rotation=[0, 0],
             )
-=======
-        if object_initializer:
-            self.object_initializer = object_initializer
-        else:
-            self.object_initializer = UniformRandomSampler(
-                x_range=[-0.0, 0.0],
-                y_range=[-0.0, 0.0],
-                ensure_object_boundary_in_range=False,
-                z_rotation=None)
-
-        if visual_initializer:
-            self.visual_initializer = visual_initializer
-        else:
-            self.visual_initializer = UniformRandomSampler(
-                x_range=[-0.0, 0.0],
-                y_range=[-0.0, 0.0],
-                ensure_object_boundary_in_range=False,
-                z_rotation=np.pi)
->>>>>>> 6942fe2f
 
         # visual object placement initializer
         if visuals_placement_initializer:
@@ -205,8 +180,6 @@
                     z_rotation=target_z_rotation_range,
                 )
 
-
-
         super().__init__(
             gripper_type=gripper_type,
             gripper_visualization=gripper_visualization,
@@ -253,6 +226,9 @@
         if self.use_indicator_object:
             self.mujoco_arena.add_pos_indicator()
 
+        # The InvisibleArm robot does not have a pedestal, we don't want to align pedestal with the table
+        # self.mujoco_arena.set_origin([0.16 + self.table_full_size[0] / 2, 0, 0])
+
         self.mujoco_robot.set_base_xpos(
             self.mujoco_arena.table_top_abs + (0, 0, 0.25))
 
@@ -262,13 +238,8 @@
             self.mujoco_robot,
             self.mujoco_objects,
             self.visual_objects,
-<<<<<<< HEAD
             objects_initializer=self.objects_placement_initializer,
             visuals_initializer=self.visuals_placement_initializer,
-=======
-            object_initializer=self.object_initializer,
-            visual_initializer=self.visual_initializer,
->>>>>>> 6942fe2f
         )
 
         self.model.place_objects()
